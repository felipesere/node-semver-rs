use std::cmp::{Ord, Ordering, PartialOrd};
use std::fmt;

use serde::{
    de::{self, Deserialize, Deserializer, Visitor},
    ser::{Serialize, Serializer},
};

use nom::branch::alt;
use nom::bytes::complete::tag;
use nom::character::complete::{anychar, space0, space1};
use nom::combinator::{all_consuming, eof, map, map_res, opt, peek};
use nom::error::context;
use nom::multi::{many_till, separated_list0};
use nom::sequence::{delimited, preceded, terminated, tuple};
use nom::{Err, IResult};

use crate::{extras, number, Identifier, SemverError, SemverErrorKind, SemverParseError, Version};

#[derive(Clone, Debug, Eq, PartialEq, Hash)]
struct BoundSet {
    upper: Bound,
    lower: Bound,
}

impl BoundSet {
    fn new(lower: Bound, upper: Bound) -> Option<Self> {
        use Bound::*;
        use Predicate::*;

        match (lower, upper) {
            (Lower(Excluding(v1)), Upper(Including(v2)))
            | (Lower(Including(v1)), Upper(Excluding(v2)))
                if v1 == v2 =>
            {
                None
            }
            (Lower(Including(v1)), Upper(Including(v2))) if v1 == v2 => Some(Self {
                lower: Lower(Including(v1)),
                upper: Upper(Including(v2)),
            }),
            (lower, upper) if lower < upper => Some(Self { lower, upper }),
            _ => None,
        }
    }

    fn at_least(p: Predicate) -> Option<Self> {
        BoundSet::new(Bound::Lower(p), Bound::upper())
    }

    fn at_most(p: Predicate) -> Option<Self> {
        BoundSet::new(Bound::lower(), Bound::Upper(p))
    }

    fn exact(version: Version) -> Option<Self> {
        BoundSet::new(
            Bound::Lower(Predicate::Including(version.clone())),
            Bound::Upper(Predicate::Including(version)),
        )
    }

    fn satisfies(&self, version: &Version) -> bool {
        use Bound::*;
        use Predicate::*;

        let lower_bound = match &self.lower {
            Lower(Including(lower)) => lower <= version,
            Lower(Excluding(lower)) => lower < version,
            Lower(Unbounded) => true,
            _ => unreachable!(
                "There should not have been an upper bound: {:#?}",
                self.lower
            ),
        };

        let upper_bound = match &self.upper {
            Upper(Including(upper)) => version <= upper,
            Upper(Excluding(upper)) => version < upper,
            Upper(Unbounded) => true,
            _ => unreachable!(
                "There should not have been an lower bound: {:#?}",
                self.lower
            ),
        };

        if !lower_bound || !upper_bound {
            return false;
        }

        if version.is_prerelease() {
            let lower_version = match &self.lower {
                Lower(Including(v)) => Some(v),
                Lower(Excluding(v)) => Some(v),
                _ => None,
            };
            if let Some(lower_version) = lower_version {
                if lower_version.is_prerelease()
                    && version.major == lower_version.major
                    && version.minor == lower_version.minor
                    && version.patch == lower_version.patch
                {
                    return true;
                }
            }

            let upper_version = match &self.upper {
                Upper(Including(v)) => Some(v),
                Upper(Excluding(v)) => Some(v),
                _ => None,
            };
            if let Some(upper_version) = upper_version {
                if upper_version.is_prerelease()
                    && version.major == upper_version.major
                    && version.minor == upper_version.minor
                    && version.patch == upper_version.patch
                {
                    return true;
                }
            }

            return false;
        }

        true
    }

    fn allows_all(&self, other: &BoundSet) -> bool {
        self.lower <= other.lower && other.upper <= self.upper
    }

    fn allows_any(&self, other: &BoundSet) -> bool {
        if other.upper < self.lower {
            return false;
        }

        if self.upper < other.lower {
            return false;
        }

        true
    }

    fn intersect(&self, other: &Self) -> Option<Self> {
        let lower = std::cmp::max(&self.lower, &other.lower);
        let upper = std::cmp::min(&self.upper, &other.upper);

        BoundSet::new(lower.clone(), upper.clone())
    }

    fn difference(&self, other: &Self) -> Option<Vec<Self>> {
        use Bound::*;

        if let Some(overlap) = self.intersect(other) {
            if &overlap == self {
                return None;
            }

            if self.lower < overlap.lower && overlap.upper < self.upper {
                return Some(vec![
                    BoundSet::new(self.lower.clone(), Upper(overlap.lower.predicate().flip()))
                        .unwrap(),
                    BoundSet::new(Lower(overlap.upper.predicate().flip()), self.upper.clone())
                        .unwrap(),
                ]);
            }

            if self.lower < overlap.lower {
                return BoundSet::new(self.lower.clone(), Upper(overlap.lower.predicate().flip()))
                    .map(|f| vec![f]);
            }

            BoundSet::new(Lower(overlap.upper.predicate().flip()), self.upper.clone())
                .map(|f| vec![f])
        } else {
            Some(vec![self.clone()])
        }
    }
}

impl fmt::Display for BoundSet {
    fn fmt(&self, f: &mut fmt::Formatter<'_>) -> fmt::Result {
        use Bound::*;
        use Predicate::*;
        match (&self.lower, &self.upper) {
            (Lower(Unbounded), Upper(Unbounded)) => write!(f, "*"),
            (Lower(Unbounded), Upper(Including(v))) => write!(f, "<={}", v),
            (Lower(Unbounded), Upper(Excluding(v))) => write!(f, "<{}", v),
            (Lower(Including(v)), Upper(Unbounded)) => write!(f, ">={}", v),
            (Lower(Excluding(v)), Upper(Unbounded)) => write!(f, ">{}", v),
            (Lower(Including(v)), Upper(Including(v2))) if v == v2 => write!(f, "{}", v),
            (Lower(Including(v)), Upper(Including(v2))) => write!(f, ">={} <={}", v, v2),
            (Lower(Including(v)), Upper(Excluding(v2))) => write!(f, ">={} <{}", v, v2),
            (Lower(Excluding(v)), Upper(Including(v2))) => write!(f, ">{} <={}", v, v2),
            (Lower(Excluding(v)), Upper(Excluding(v2))) => write!(f, ">{} <{}", v, v2),
            _ => unreachable!("does not make sense"),
        }
    }
}

#[derive(Debug, Copy, Clone, Eq, PartialEq, Hash)]
enum Operation {
    Exact,
    GreaterThan,
    GreaterThanEquals,
    LessThan,
    LessThanEquals,
}

#[derive(Debug, Clone, Eq, PartialEq, Hash)]
enum Predicate {
    Excluding(Version), // < and >
    Including(Version), // <= and >=
    Unbounded,          // *
}

impl Predicate {
    fn flip(&self) -> Self {
        use Predicate::*;
        match self {
            Excluding(v) => Including(v.clone()),
            Including(v) => Excluding(v.clone()),
            Unbounded => Unbounded,
        }
    }
}

#[derive(Debug, Clone, Eq, PartialEq, Hash)]
enum Bound {
    Lower(Predicate),
    Upper(Predicate),
}

impl Bound {
    fn upper() -> Self {
        Bound::Upper(Predicate::Unbounded)
    }

    fn lower() -> Self {
        Bound::Lower(Predicate::Unbounded)
    }

    fn predicate(&self) -> Predicate {
        use Bound::*;

        match self {
            Lower(p) => p.clone(),
            Upper(p) => p.clone(),
        }
    }
}

impl Ord for Bound {
    fn cmp(&self, other: &Self) -> Ordering {
        use Bound::*;
        use Predicate::*;

        match (self, other) {
            (Lower(Unbounded), Lower(Unbounded)) | (Upper(Unbounded), Upper(Unbounded)) => {
                Ordering::Equal
            }
            (Upper(Unbounded), _) | (_, Lower(Unbounded)) => Ordering::Greater,
            (Lower(Unbounded), _) | (_, Upper(Unbounded)) => Ordering::Less,

            (Upper(Including(v1)), Upper(Including(v2)))
            | (Upper(Including(v1)), Lower(Including(v2)))
            | (Upper(Excluding(v1)), Upper(Excluding(v2)))
            | (Upper(Excluding(v1)), Lower(Excluding(v2)))
            | (Lower(Including(v1)), Upper(Including(v2)))
            | (Lower(Including(v1)), Lower(Including(v2)))
            | (Lower(Excluding(v1)), Lower(Excluding(v2))) => v1.cmp(v2),

            (Lower(Excluding(v1)), Upper(Excluding(v2)))
            | (Lower(Including(v1)), Upper(Excluding(v2))) => {
                if v2 <= v1 {
                    Ordering::Greater
                } else {
                    Ordering::Less
                }
            }
            (Upper(Including(v1)), Upper(Excluding(v2)))
            | (Upper(Including(v1)), Lower(Excluding(v2)))
            | (Lower(Excluding(v1)), Upper(Including(v2))) => {
                if v2 < v1 {
                    Ordering::Greater
                } else {
                    Ordering::Less
                }
            }
            (Lower(Excluding(v1)), Lower(Including(v2))) => {
                if v1 < v2 {
                    Ordering::Less
                } else {
                    Ordering::Greater
                }
            }
            (Lower(Including(v1)), Lower(Excluding(v2)))
            | (Upper(Excluding(v1)), Lower(Including(v2)))
            | (Upper(Excluding(v1)), Upper(Including(v2))) => {
                if v1 <= v2 {
                    Ordering::Less
                } else {
                    Ordering::Greater
                }
            }
        }
    }
}

impl PartialOrd for Bound {
    fn partial_cmp(&self, other: &Self) -> Option<Ordering> {
        Some(self.cmp(other))
    }
}

/**
Node-style semver range.

These ranges map mostly 1:1 to semver's except for some internal representation
details that allow some more interesting set-level operations.

For details on supported syntax, see https://github.com/npm/node-semver#advanced-range-syntax
*/
#[derive(Clone, Debug, Eq, PartialEq, Hash)]
pub struct Range(Vec<BoundSet>);

impl fmt::Display for Operation {
    fn fmt(&self, f: &mut fmt::Formatter<'_>) -> fmt::Result {
        use Operation::*;
        match self {
            Exact => write!(f, ""),
            GreaterThan => write!(f, ">"),
            GreaterThanEquals => write!(f, ">="),
            LessThan => write!(f, "<"),
            LessThanEquals => write!(f, "<="),
        }
    }
}

impl Range {
    /**
    Parse a range from a string.
    */
    pub fn parse<S: AsRef<str>>(input: S) -> Result<Self, SemverError> {
        let input = input.as_ref();

        match all_consuming(range_set)(input) {
            Ok((_, range)) => Ok(range),
            Err(err) => Err(match err {
                Err::Error(e) | Err::Failure(e) => SemverError {
                    input: input.into(),
                    span: (e.input.as_ptr() as usize - input.as_ptr() as usize, 0).into(),
                    kind: if let Some(kind) = e.kind {
                        kind
                    } else if let Some(ctx) = e.context {
                        SemverErrorKind::Context(ctx)
                    } else {
                        SemverErrorKind::Other
                    },
                },
                Err::Incomplete(_) => SemverError {
                    input: input.into(),
                    span: (input.len() - 1, 0).into(),
                    kind: SemverErrorKind::IncompleteInput,
                },
            }),
        }
    }

    /**
    Creates a new range that matches any version.
    */
    pub fn any() -> Self {
        Self(vec![BoundSet::new(Bound::lower(), Bound::upper()).unwrap()])
    }

    /**
    Returns true if `version` is satisfied by this range.
    */
    pub fn satisfies(&self, version: &Version) -> bool {
        for range in &self.0 {
            if range.satisfies(version) {
                return true;
            }
        }

        false
    }

    /**
    Returns true if `other` is a strict superset of this range.
    */
    pub fn allows_all(&self, other: &Range) -> bool {
        for this in &self.0 {
            for that in &other.0 {
                if this.allows_all(that) {
                    return true;
                }
            }
        }

        false
    }

    /**
    Returns true if `other` has overlap with this range.
    */
    pub fn allows_any(&self, other: &Range) -> bool {
        for this in &self.0 {
            for that in &other.0 {
                if this.allows_any(that) {
                    return true;
                }
            }
        }

        false
    }

    /**
    Returns a new range that is the set-intersection between this range and `other`.
    */
    pub fn intersect(&self, other: &Self) -> Option<Self> {
        let mut sets = Vec::new();

        for lefty in &self.0 {
            for righty in &other.0 {
                if let Some(set) = lefty.intersect(righty) {
                    sets.push(set)
                }
            }
        }

        if sets.is_empty() {
            None
        } else {
            Some(Self(sets))
        }
    }

    /**
    Returns a new range that is the set-difference between this range and `other`.
    */
    pub fn difference(&self, other: &Self) -> Option<Self> {
        let mut predicates = Vec::new();

        for lefty in &self.0 {
            for righty in &other.0 {
                if let Some(mut range) = lefty.difference(righty) {
                    predicates.append(&mut range)
                }
            }
        }

        if predicates.is_empty() {
            None
        } else {
            Some(Self(predicates))
        }
    }
}

impl fmt::Display for Range {
    fn fmt(&self, f: &mut fmt::Formatter<'_>) -> fmt::Result {
        for (i, range) in self.0.iter().enumerate() {
            if i > 0 {
                write!(f, "||")?;
            }
            write!(f, "{}", range)?;
        }
        Ok(())
    }
}

impl std::str::FromStr for Range {
    type Err = SemverError;
    fn from_str(s: &str) -> Result<Self, Self::Err> {
        Range::parse(s)
    }
}

impl Serialize for Range {
    fn serialize<S>(&self, serializer: S) -> ::std::result::Result<S::Ok, S::Error>
    where
        S: Serializer,
    {
        // Serialize VersionReq as a string.
        serializer.collect_str(self)
    }
}

impl<'de> Deserialize<'de> for Range {
    fn deserialize<D>(deserializer: D) -> ::std::result::Result<Self, D::Error>
    where
        D: Deserializer<'de>,
    {
        struct VersionReqVisitor;

        /// Deserialize `VersionReq` from a string.
        impl<'de> Visitor<'de> for VersionReqVisitor {
            type Value = Range;

            fn expecting(&self, formatter: &mut fmt::Formatter) -> fmt::Result {
                formatter.write_str("a SemVer version requirement as a string")
            }

            fn visit_str<E>(self, v: &str) -> ::std::result::Result<Self::Value, E>
            where
                E: de::Error,
            {
                Range::parse(v).map_err(de::Error::custom)
            }
        }

        deserializer.deserialize_str(VersionReqVisitor)
    }
}

// ---- Parser ----

/*
Grammar from https://github.com/npm/node-semver#range-grammar

range-set  ::= range ( logical-or range ) *
logical-or ::= ( ' ' ) * '||' ( ' ' ) *
range      ::= hyphen | simple ( ' ' simple ) * | ''
hyphen     ::= partial ' - ' partial
simple     ::= primitive | partial | tilde | caret
primitive  ::= ( '<' | '>' | '>=' | '<=' | '=' ) partial
partial    ::= xr ( '.' xr ( '.' xr qualifier ? )? )?
xr         ::= 'x' | 'X' | '*' | nr
nr         ::= '0' | ['1'-'9'] ( ['0'-'9'] ) *
tilde      ::= '~' partial
caret      ::= '^' partial
qualifier  ::= ( '-' pre )? ( '+' build )?
pre        ::= parts
build      ::= parts
parts      ::= part ( '.' part ) *
part       ::= nr | [-0-9A-Za-z]+


Loose mode (all LHS are invalid in strict mode):
* 01.02.03 -> 1.2.3
* 1.2.3alpha -> 1.2.3-alpha
* v 1.2.3 -> 1.2.3 (v1.2.3 is actually a valid "plain" version)
* =1.2.3 -> 1.2.3 (already a valid range)
* - 10 -> >=10.0.0 <11.0.0
* 1.2.3 foo 4.5.6 -> 1.2.3 4.5.6
* 1.2.3.4 -> invalid range
* foo -> invalid range
* 1.2beta4 -> invalid range

TODO: add tests for all these
*/

// range-set ::= range ( logical-or range ) *
fn range_set(input: &str) -> IResult<&str, Range, SemverParseError<&str>> {
    map_res(bound_sets, |sets| {
        if sets.is_empty() {
            Err(SemverParseError {
                input,
                kind: Some(SemverErrorKind::NoValidRanges),
                context: None,
            })
        } else {
            Ok(Range(sets))
        }
    })(input)
}

// logical-or ::= ( ' ' ) * '||' ( ' ' ) *
fn bound_sets(input: &str) -> IResult<&str, Vec<BoundSet>, SemverParseError<&str>> {
    map(separated_list0(logical_or, range), |sets| {
        sets.into_iter().flatten().collect()
    })(input)
}
fn logical_or(input: &str) -> IResult<&str, (), SemverParseError<&str>> {
    map(delimited(space0, tag("||"), space0), |_| ())(input)
}

fn range(input: &str) -> IResult<&str, Vec<BoundSet>, SemverParseError<&str>> {
    // TODO: loose parsing means that `1.2.3 foo` translates to `1.2.3`, so we
    // need to do some stuff here to filter out unwanted BoundSets.
    map(separated_list0(space1, simple), |bs| {
        bs.into_iter()
            .flatten()
            .fold(Vec::new(), |mut acc: Vec<BoundSet>, bs| {
                if let Some(last) = acc.pop() {
                    if let Some(bound) = last.intersect(&bs) {
                        acc.push(bound);
                    } else {
                        acc.push(last);
                        acc.push(bs);
                    }
                } else {
                    acc.push(bs)
                }
                acc
            })
    })(input)
}

// simple ::= primitive | partial | tilde | caret | garbage
fn simple(input: &str) -> IResult<&str, Option<BoundSet>, SemverParseError<&str>> {
    alt((
        terminated(hyphen, peek(alt((space1, tag("||"), eof)))),
        terminated(primitive, peek(alt((space1, tag("||"), eof)))),
        terminated(partial, peek(alt((space1, tag("||"), eof)))),
        terminated(tilde, peek(alt((space1, tag("||"), eof)))),
        terminated(caret, peek(alt((space1, tag("||"), eof)))),
        garbage,
    ))(input)
}

fn garbage(input: &str) -> IResult<&str, Option<BoundSet>, SemverParseError<&str>> {
    map(
        many_till(anychar, alt((peek(space1), peek(tag("||")), eof))),
        |_| None,
    )(input)
}

// primitive  ::= ( '<' | '>' | '>=' | '<=' | '=' ) partial
fn primitive(input: &str) -> IResult<&str, Option<BoundSet>, SemverParseError<&str>> {
    use Operation::*;
    context(
        "operation range (ex: >= 1.2.3)",
        map(
            tuple((operation, preceded(space0, partial_version))),
            |parsed| {
                match parsed {
                (GreaterThanEquals, partial) => {
                    BoundSet::at_least(Predicate::Including(partial.into()))
                }
                (
                    GreaterThan,
                    Partial {
                        major: Some(major),
                        minor: Some(minor),
                        patch: None,
                        ..
                    },
                ) => BoundSet::at_least(Predicate::Including((major, minor + 1, 0).into())),
                (
                    GreaterThan,
                    Partial {
                        major: Some(major),
                        minor: None,
                        patch: None,
                        ..
                    },
                ) => BoundSet::at_least(Predicate::Including((major + 1, 0, 0).into())),
                (GreaterThan, partial) => BoundSet::at_least(Predicate::Excluding(partial.into())),
                (
                    LessThan,
                    Partial {
                        major: Some(major),
                        minor: Some(minor),
                        patch: None,
                        ..
                    },
                ) => BoundSet::at_most(Predicate::Excluding((major, minor, 0, 0).into())),
                (
                    LessThan,
                    Partial {
                        major,
                        minor,
                        patch,
                        pre_release,
                        build,
                        ..
                    },
                ) => BoundSet::at_most(Predicate::Excluding(Version {
                    major: major.unwrap_or(0),
                    minor: minor.unwrap_or(0),
                    patch: patch.unwrap_or(0),
                    build,
                    pre_release,
                })),
                (
                    LessThanEquals,
                    Partial {
                        major,
                        minor,
                        patch: None,
                        ..
                    },
                ) => BoundSet::at_most(Predicate::Including(
                    (major.unwrap_or(0), minor.unwrap_or(0), 0, 0).into(),
                )),
                (LessThanEquals, partial) => {
                    BoundSet::at_most(Predicate::Including(partial.into()))
                }
                (
                    Exact,
                    Partial {
                        major: Some(major),
                        minor: Some(minor),
<<<<<<< HEAD
                        patch,
                        ..
                    },
                ) => BoundSet::exact((major.unwrap_or(0), minor, patch.unwrap_or(0)).into()),
                _ => None,
=======
                        patch: Some(patch),
                        pre_release,
                        ..
                    },
                ) => BoundSet::exact( Version {
                    major,
                    minor,
                    patch,
                    pre_release,
                    build: vec![],
                }),
                (
                    Exact,
                    Partial {
                        major: Some(major),
                        minor: Some(minor),
                        ..
                    },
                ) => BoundSet::new(
                    Bound::Lower(Predicate::Including(
                        (major, minor, 0).into(),
                    )),
                    Bound::Upper(Predicate::Excluding(Version {
                        major,
                        minor: minor + 1,
                        patch: 0,
                        pre_release: vec![Identifier::Numeric(0)],
                        build: vec![],
                    })),
                ),
                (
                    Exact,
                    Partial {
                        major: Some(major),
                        ..
                    },
                ) => BoundSet::new(
                    Bound::Lower(Predicate::Including(
                        (major, 0, 0).into(),
                    )),
                    Bound::Upper(Predicate::Excluding(Version {
                        major: major + 1,
                        minor: 0,
                        patch: 0,
                        pre_release: vec![Identifier::Numeric(0)],
                        build: vec![],
                    })),
                ),
                _ => unreachable!("Failed to parse operation. This should not happen and should be reported as a bug, while parsing {}", input),
            }
>>>>>>> 058ba9f3
            },
        ),
    )(input)
}

fn operation(input: &str) -> IResult<&str, Operation, SemverParseError<&str>> {
    use Operation::*;
    alt((
        map(tag(">="), |_| GreaterThanEquals),
        map(tag(">"), |_| GreaterThan),
        map(tag("="), |_| Exact),
        map(tag("<="), |_| LessThanEquals),
        map(tag("<"), |_| LessThan),
    ))(input)
}

fn partial(input: &str) -> IResult<&str, Option<BoundSet>, SemverParseError<&str>> {
    context(
        "plain version range (ex: 1.2)",
        map(partial_version, |partial| match partial {
            Partial { major: None, .. } => {
                BoundSet::at_least(Predicate::Including((0, 0, 0).into()))
            }
            Partial {
                major: Some(major),
                minor: None,
                ..
            } => BoundSet::new(
                Bound::Lower(Predicate::Including((major, 0, 0).into())),
                Bound::Upper(Predicate::Excluding(Version {
                    major: major + 1,
                    minor: 0,
                    patch: 0,
                    pre_release: vec![Identifier::Numeric(0)],
                    build: vec![],
                })),
            ),
            Partial {
                major: Some(major),
                minor: Some(minor),
                patch: None,
                ..
            } => BoundSet::new(
                Bound::Lower(Predicate::Including((major, minor, 0).into())),
                Bound::Upper(Predicate::Excluding(Version {
                    major,
                    minor: minor + 1,
                    patch: 0,
                    pre_release: vec![Identifier::Numeric(0)],
                    build: vec![],
                })),
            ),
            partial => BoundSet::exact(partial.into()),
        }),
    )(input)
}

#[derive(Debug, Clone)]
struct Partial {
    major: Option<u64>,
    minor: Option<u64>,
    patch: Option<u64>,
    pre_release: Vec<Identifier>,
    build: Vec<Identifier>,
}

impl From<Partial> for Version {
    fn from(partial: Partial) -> Self {
        Version {
            major: partial.major.unwrap_or(0),
            minor: partial.minor.unwrap_or(0),
            patch: partial.patch.unwrap_or(0),
            pre_release: partial.pre_release,
            build: partial.build,
        }
    }
}

// partial ::= xr ( '.' xr ( '.' xr qualifier ? )? )?
// xr      ::= 'x' | 'X' | '*' | nr
// nr      ::= '0' | ['1'-'9'] ( ['0'-'9'] ) *
// NOTE: Loose mode means nr is actually just `['0'-'9']`.
fn partial_version(input: &str) -> IResult<&str, Partial, SemverParseError<&str>> {
    let (input, _) = opt(tag("v"))(input)?;
    let (input, _) = space0(input)?;
    let (input, major) = component(input)?;
    let (input, minor) = opt(preceded(tag("."), component))(input)?;
    let (input, patch) = opt(preceded(tag("."), component))(input)?;
    let (input, (pre, build)) = if patch.is_some() {
        extras(input)?
    } else {
        (input, (vec![], vec![]))
    };
    Ok((
        input,
        Partial {
            major,
            minor: minor.flatten(),
            patch: patch.flatten(),
            pre_release: pre,
            build,
        },
    ))
}

fn component(input: &str) -> IResult<&str, Option<u64>, SemverParseError<&str>> {
    alt((map(x_or_asterisk, |_| None), map(number, Some)))(input)
}

fn x_or_asterisk(input: &str) -> IResult<&str, (), SemverParseError<&str>> {
    map(alt((tag("x"), tag("X"), tag("*"))), |_| ())(input)
}

fn tilde_gt(input: &str) -> IResult<&str, Option<&str>, SemverParseError<&str>> {
    map(
        tuple((tag("~"), space0, opt(tag(">")), space0)),
        |(_, _, gt, _)| gt,
    )(input)
}

fn tilde(input: &str) -> IResult<&str, Option<BoundSet>, SemverParseError<&str>> {
    context(
        "tilde version range (ex: ~1.2.3)",
        map(tuple((tilde_gt, partial_version)), |parsed| match parsed {
            (
                Some(_gt),
                Partial {
                    major: Some(major),
                    minor: None,
                    patch: None,
                    ..
                },
            ) => BoundSet::new(
                Bound::Lower(Predicate::Including((major, 0, 0).into())),
                Bound::Upper(Predicate::Excluding((major + 1, 0, 0, 0).into())),
            ),
            (
                Some(_gt),
                Partial {
                    major: Some(major),
                    minor: Some(minor),
                    patch,
                    pre_release,
                    ..
                },
            ) => BoundSet::new(
                Bound::Lower(Predicate::Including(Version {
                    major,
                    minor,
                    patch: patch.unwrap_or(0),
                    pre_release,
                    build: vec![],
                })),
                Bound::Upper(Predicate::Excluding((major, minor + 1, 0, 0).into())),
            ),
            (
                None,
                Partial {
                    major: Some(major),
                    minor: Some(minor),
                    patch: Some(patch),
                    pre_release,
                    ..
                },
            ) => BoundSet::new(
                Bound::Lower(Predicate::Including(Version {
                    major,
                    minor,
                    patch,
                    pre_release,
                    build: vec![],
                })),
                Bound::Upper(Predicate::Excluding((major, minor + 1, 0, 0).into())),
            ),
            (
                None,
                Partial {
                    major: Some(major),
                    minor: Some(minor),
                    patch: None,
                    ..
                },
            ) => BoundSet::new(
                Bound::Lower(Predicate::Including((major, minor, 0).into())),
                Bound::Upper(Predicate::Excluding((major, minor + 1, 0, 0).into())),
            ),
            (
                None,
                Partial {
                    major: Some(major),
                    minor: None,
                    patch: None,
                    ..
                },
            ) => BoundSet::new(
                Bound::Lower(Predicate::Including((major, 0, 0).into())),
                Bound::Upper(Predicate::Excluding((major + 1, 0, 0, 0).into())),
            ),
<<<<<<< HEAD
            _ => None,
=======
            _ => unreachable!("This should not have parsed: {}", input),
>>>>>>> 058ba9f3
        }),
    )(input)
}

fn caret(input: &str) -> IResult<&str, Option<BoundSet>, SemverParseError<&str>> {
    context(
        "caret version range (ex: ^1.2.3)",
        map(
            preceded(tuple((tag("^"), space0)), partial_version),
            |parsed| match parsed {
                Partial {
                    major: Some(0),
                    minor: None,
                    patch: None,
                    ..
                } => BoundSet::at_most(Predicate::Excluding((1, 0, 0, 0).into())),
                Partial {
                    major: Some(0),
                    minor: Some(minor),
                    patch: None,
                    ..
                } => BoundSet::new(
                    Bound::Lower(Predicate::Including((0, minor, 0).into())),
                    Bound::Upper(Predicate::Excluding((0, minor + 1, 0, 0).into())),
                ),
                // TODO: can be compressed?
                Partial {
                    major: Some(major),
                    minor: None,
                    patch: None,
                    ..
                } => BoundSet::new(
                    Bound::Lower(Predicate::Including((major, 0, 0).into())),
                    Bound::Upper(Predicate::Excluding((major + 1, 0, 0, 0).into())),
                ),
                Partial {
                    major: Some(major),
                    minor: Some(minor),
                    patch: None,
                    ..
                } => BoundSet::new(
                    Bound::Lower(Predicate::Including((major, minor, 0).into())),
                    Bound::Upper(Predicate::Excluding((major + 1, 0, 0, 0).into())),
                ),
                Partial {
                    major: Some(major),
                    minor: Some(minor),
                    patch: Some(patch),
                    pre_release,
                    ..
                } => BoundSet::new(
                    Bound::Lower(Predicate::Including(Version {
                        major,
                        minor,
                        patch,
                        pre_release,
                        build: vec![],
                    })),
                    Bound::Upper(Predicate::Excluding(match (major, minor, patch) {
                        (0, 0, n) => Version::from((0, 0, n + 1, 0)),
                        (0, n, _) => Version::from((0, n + 1, 0, 0)),
                        (n, _, _) => Version::from((n + 1, 0, 0, 0)),
                    })),
                ),
                _ => None,
            },
        ),
    )(input)
}

// hyphen ::= ' - ' partial /* loose */ | partial ' - ' partial
fn hyphen(input: &str) -> IResult<&str, Option<BoundSet>, SemverParseError<&str>> {
    context("hyphenated version range (ex: 1.2 - 2)", |input| {
        let (input, lower) = opt(partial_version)(input)?;
        let (input, _) = space1(input)?;
        let (input, _) = tag("-")(input)?;
        let (input, _) = space1(input)?;
        let (input, upper) = partial_version(input)?;
        let upper = match upper {
            Partial {
                major: None,
                minor: None,
                patch: None,
                ..
            } => Predicate::Excluding(Version {
                major: 0,
                minor: 0,
                patch: 0,
                pre_release: vec![Identifier::Numeric(0)],
                build: vec![],
            }),
            Partial {
                major: Some(major),
                minor: None,
                patch: None,
                ..
            } => Predicate::Excluding(Version {
                major: major + 1,
                minor: 0,
                patch: 0,
                pre_release: vec![Identifier::Numeric(0)],
                build: vec![],
            }),
            Partial {
                major: Some(major),
                minor: Some(minor),
                patch: None,
                ..
            } => Predicate::Excluding(Version {
                major,
                minor: minor + 1,
                patch: 0,
                pre_release: vec![Identifier::Numeric(0)],
                build: vec![],
            }),
            partial => Predicate::Including(partial.into()),
        };
        let bounds = if let Some(lower) = lower {
            BoundSet::new(
                Bound::Lower(Predicate::Including(lower.into())),
                Bound::Upper(upper),
            )
        } else {
            BoundSet::at_most(upper)
        };
        Ok((input, bounds))
    })(input)
}

macro_rules! create_tests_for {
    ($func:ident $($name:ident => $version_range:expr , { $x:ident => $allows:expr, $y:ident => $denies:expr$(,)? }),+ ,$(,)?) => {

        #[cfg(test)]
        mod $func {
        use super::*;

            $(
                #[test]
                fn $name() {
                    let version_range = Range::parse($version_range).unwrap();

                    let allows: Vec<Range> = $allows.iter().map(|v| Range::parse(v).unwrap()).collect();
                    for version in &allows {
                        assert!(version_range.$func(version), "should have allowed: {}", version);
                    }

                    let ranges: Vec<Range> = $denies.iter().map(|v| Range::parse(v).unwrap()).collect();
                    for version in &ranges {
                        assert!(!version_range.$func(version), "should have denied: {}", version);
                    }
                }
            )+
        }
    }
}

create_tests_for! {
    // The function we are testing:
    allows_all

    greater_than_eq_123   => ">=1.2.3", {
        allows => [">=2.0.0", ">2", "2.0.0", "0.1 || 1.4", "1.2.3", "2 - 7", ">2.0.0"],
        denies => ["1.0.0", "<1.2", ">=1.2.2", "1 - 3", "0.1 || <1.2.0", ">1.0.0"],
    },

    greater_than_123      => ">1.2.3", {
        allows => [">=2.0.0", ">2", "2.0.0", "0.1 || 1.4", ">2.0.0"],
        denies => ["1.0.0", "<1.2", ">=1.2.3", "1 - 3", "0.1 || <1.2.0", "<=3"],
    },

    eq_123  => "1.2.3", {
        allows => ["1.2.3"],
        denies => ["1.0.0", "<1.2", "1.x", ">=1.2.2", "1 - 3", "0.1 || <1.2.0"],
    },

    lt_123  => "<1.2.3", {
        allows => ["<=1.2.0", "<1", "1.0.0", "0.1 || 1.4"],
        denies => ["1 - 3", ">1", "2.0.0", "2.0 || >9", ">1.0.0"],
    },

    lt_eq_123 => "<=1.2.3", {
        allows => ["<=1.2.0", "<1", "1.0.0", "0.1 || 1.4", "1.2.3"],
        denies => ["1 - 3", ">1.0.0", ">=1.0.0"],
    },

    eq_123_or_gt_400  => "1.2.3 || >4", {
        allows => [ "1.2.3", ">4", "5.x", "5.2.x", ">=8.2.1", "2.0 || 5.6.7"],
        denies => ["<2", "1 - 7", "1.9.4 || 2 - 3"],
    },

    between_two_and_eight => "2 - 8", {
        allows => [ "2.2.3", "4 - 5"],
        denies => ["1 - 4", "5 - 9", ">3", "<=5"],
    },
}

create_tests_for! {
    // The function we are testing:
    allows_any

    greater_than_eq_123   => ">=1.2.3", {
        allows => ["<=1.2.4", "3.0.0", "<2", ">=3", ">3.0.0"],
        denies => ["<=1.2.0", "1.0.0", "<1", "<=1.2"],
    },

    greater_than_123   => ">1.2.3", {
        allows => ["<=1.2.4", "3.0.0", "<2", ">=3", ">3.0.0"],
        denies => ["<=1.2.3", "1.0.0", "<1", "<=1.2"],
    },

    eq_123   => "1.2.3", {
        allows => ["1.2.3", "1 - 2"],
        denies => ["<1.2.3", "1.0.0", "<=1.2", ">4.5.6", ">5"],
    },

    lt_eq_123  => "<=1.2.3", {
        allows => ["<=1.2.0", "<1.0.0", "1.0.0", ">1.0.0", ">=1.2.0"],
        denies => ["4.5.6", ">2.0.0", ">=2.0.0"],
    },

    lt_123  => "<1.2.3", {
        allows => ["<=2.2.0", "<2.0.0", "1.0.0", ">1.0.0", ">=1.2.0"],
        denies => ["2.0.0", ">1.8.0", ">=1.8.0"],
    },

    between_two_and_eight => "2 - 8", {
        allows => ["2.2.3", "4 - 10", ">4", ">4.0.0", "<=4.0.0", "<9.1.2"],
        denies => [">10", "10 - 11", "0 - 1"],
    },

    eq_123_or_gt_400  => "1.2.3 || >4", {
        allows => [ "1.2.3", ">3", "5.x", "5.2.x", ">=8.2.1", "2 - 7", "2.0 || 5.6.7"],
        denies => [ "1.9.4 || 2 - 3"],
    },
}

#[cfg(test)]
mod intersection {
    use super::*;

    fn v(range: &'static str) -> Range {
        range.parse().unwrap()
    }

    #[test]
    fn gt_eq_123() {
        let base_range = v(">=1.2.3");

        let samples = vec![
            ("<=2.0.0", Some(">=1.2.3 <=2.0.0")),
            ("<2.0.0", Some(">=1.2.3 <2.0.0")),
            (">=2.0.0", Some(">=2.0.0")),
            (">2.0.0", Some(">2.0.0")),
            (">1.0.0", Some(">=1.2.3")),
            (">1.2.3", Some(">1.2.3")),
            ("<=1.2.3", Some("1.2.3")),
            ("2.0.0", Some("2.0.0")),
            ("1.1.1", None),
            ("<1.0.0", None),
        ];

        assert_ranges_match(base_range, samples);
    }

    #[test]
    fn gt_123() {
        let base_range = v(">1.2.3");

        let samples = vec![
            ("<=2.0.0", Some(">1.2.3 <=2.0.0")),
            ("<2.0.0", Some(">1.2.3 <2.0.0")),
            (">=2.0.0", Some(">=2.0.0")),
            (">2.0.0", Some(">2.0.0")),
            ("2.0.0", Some("2.0.0")),
            (">1.2.3", Some(">1.2.3")),
            ("<=1.2.3", None),
            ("1.1.1", None),
            ("<1.0.0", None),
        ];

        assert_ranges_match(base_range, samples);
    }

    #[test]
    fn eq_123() {
        let base_range = v("1.2.3");

        let samples = vec![
            ("<=2.0.0", Some("1.2.3")),
            ("<2.0.0", Some("1.2.3")),
            (">=2.0.0", None),
            (">2.0.0", None),
            ("2.0.0", None),
            ("1.2.3", Some("1.2.3")),
            (">1.2.3", None),
            ("<=1.2.3", Some("1.2.3")),
            ("1.1.1", None),
            ("<1.0.0", None),
        ];

        assert_ranges_match(base_range, samples);
    }

    #[test]
    fn lt_123() {
        let base_range = v("<1.2.3");

        let samples = vec![
            ("<=2.0.0", Some("<1.2.3")),
            ("<2.0.0", Some("<1.2.3")),
            (">=2.0.0", None),
            (">=1.0.0", Some(">=1.0.0 <1.2.3")),
            (">2.0.0", None),
            ("2.0.0", None),
            ("1.2.3", None),
            (">1.2.3", None),
            ("<=1.2.3", Some("<1.2.3")),
            ("1.1.1", Some("1.1.1")),
            ("<1.0.0", Some("<1.0.0")),
        ];

        assert_ranges_match(base_range, samples);
    }

    #[test]
    fn lt_eq_123() {
        let base_range = v("<=1.2.3");

        let samples = vec![
            ("<=2.0.0", Some("<=1.2.3")),
            ("<2.0.0", Some("<=1.2.3")),
            (">=2.0.0", None),
            (">=1.0.0", Some(">=1.0.0 <=1.2.3")),
            (">2.0.0", None),
            ("2.0.0", None),
            ("1.2.3", Some("1.2.3")),
            (">1.2.3", None),
            ("<=1.2.3", Some("<=1.2.3")),
            ("1.1.1", Some("1.1.1")),
            ("<1.0.0", Some("<1.0.0")),
        ];

        assert_ranges_match(base_range, samples);
    }

    #[test]
    fn multiple() {
        let base_range = v("<1 || 3 - 4");

        let samples = vec![("0.5 - 3.5.0", Some(">=0.5.0 <1.0.0||>=3.0.0 <=3.5.0"))];

        assert_ranges_match(base_range, samples);
    }

    fn assert_ranges_match(base: Range, samples: Vec<(&'static str, Option<&'static str>)>) {
        for (other, expected) in samples {
            let other = v(other);
            let resulting_range = base.intersect(&other).map(|v| v.to_string());
            assert_eq!(
                resulting_range.clone(),
                expected.map(|e| e.to_string()),
                "{} ∩ {} := {}",
                base,
                other,
                resulting_range.unwrap_or_else(|| "⊗".into())
            );
        }
    }
}

#[cfg(test)]
mod difference {
    use super::*;

    fn v(range: &'static str) -> Range {
        range.parse().unwrap()
    }

    #[test]
    fn gt_eq_123() {
        let base_range = v(">=1.2.3");

        let samples = vec![
            ("<=2.0.0", Some(">2.0.0")),
            ("<2.0.0", Some(">=2.0.0")),
            (">=2.0.0", Some(">=1.2.3 <2.0.0")),
            (">2.0.0", Some(">=1.2.3 <=2.0.0")),
            (">1.0.0", None),
            (">1.2.3", Some("1.2.3")),
            ("<=1.2.3", Some(">1.2.3")),
            ("1.1.1", Some(">=1.2.3")),
            ("<1.0.0", Some(">=1.2.3")),
            ("2.0.0", Some(">=1.2.3 <2.0.0||>2.0.0")),
        ];

        assert_ranges_match(base_range, samples);
    }

    #[test]
    fn gt_123() {
        let base_range = v(">1.2.3");

        let samples = vec![
            ("<=2.0.0", Some(">2.0.0")),
            ("<2.0.0", Some(">=2.0.0")),
            (">=2.0.0", Some(">1.2.3 <2.0.0")),
            (">2.0.0", Some(">1.2.3 <=2.0.0")),
            (">1.0.0", None),
            (">1.2.3", None),
            ("<=1.2.3", Some(">1.2.3")),
            ("1.1.1", Some(">1.2.3")),
            ("<1.0.0", Some(">1.2.3")),
            ("2.0.0", Some(">1.2.3 <2.0.0||>2.0.0")),
        ];

        assert_ranges_match(base_range, samples);
    }

    #[test]
    fn eq_123() {
        let base_range = v("1.2.3");

        let samples = vec![
            ("<=2.0.0", None),
            ("<2.0.0", None),
            (">=2.0.0", Some("1.2.3")),
            (">2.0.0", Some("1.2.3")),
            (">1.0.0", None),
            (">1.2.3", Some("1.2.3")),
            ("1.2.3", None),
            ("<=1.2.3", None),
            ("1.1.1", Some("1.2.3")),
            ("<1.0.0", Some("1.2.3")),
            ("2.0.0", Some("1.2.3")),
        ];

        assert_ranges_match(base_range, samples);
    }

    #[test]
    fn lt_123() {
        let base_range = v("<1.2.3");

        let samples = vec![
            ("<=2.0.0", None),
            ("<2.0.0", None),
            (">=2.0.0", Some("<1.2.3")),
            (">2.0.0", Some("<1.2.3")),
            (">1.0.0", Some("<=1.0.0")),
            (">1.2.3", Some("<1.2.3")),
            ("<=1.2.3", None),
            ("1.1.1", Some("<1.1.1||>1.1.1 <1.2.3")),
            ("<1.0.0", Some(">=1.0.0 <1.2.3")),
            ("2.0.0", Some("<1.2.3")),
        ];

        assert_ranges_match(base_range, samples);
    }

    #[test]
    fn lt_eq_123() {
        let base_range = v("<=1.2.3");

        let samples = vec![
            ("<=2.0.0", None),
            ("<2.0.0", None),
            (">=2.0.0", Some("<=1.2.3")),
            (">2.0.0", Some("<=1.2.3")),
            (">1.0.0", Some("<=1.0.0")),
            (">1.2.3", Some("<=1.2.3")),
            ("<=1.2.3", None),
            ("1.1.1", Some("<1.1.1||>1.1.1 <=1.2.3")),
            ("<1.0.0", Some(">=1.0.0 <=1.2.3")),
            ("2.0.0", Some("<=1.2.3")),
        ];

        assert_ranges_match(base_range, samples);
    }

    #[test]
    fn multiple() {
        let base_range = v("<1 || 3 - 4");

        let samples = vec![("0.5 - 3.5.0", Some("<0.5.0||>3.5.0 <5.0.0-0"))];

        assert_ranges_match(base_range, samples);
    }

    fn assert_ranges_match(base: Range, samples: Vec<(&'static str, Option<&'static str>)>) {
        for (other, expected) in samples {
            let other = v(other);
            let resulting_range = base.difference(&other).map(|v| v.to_string());
            assert_eq!(
                resulting_range.clone(),
                expected.map(|e| e.to_string()),
                "{} \\ {} := {}",
                base,
                other,
                resulting_range.unwrap_or_else(|| "⊗".into())
            );
        }
    }
}

#[cfg(test)]
mod satisfies_ranges_tests {
    use super::*;

    macro_rules! refute {
        ($e:expr) => {
            assert!(!$e)
        };
        ($e:expr, $msg:expr) => {
            assert!(!$e, $msg)
        };
    }

    #[test]
    fn greater_than_equals() {
        let parsed = Range::parse(">=1.2.3").expect("unable to parse");

        refute!(parsed.satisfies(&(0, 2, 3).into()), "major too low");
        refute!(parsed.satisfies(&(1, 1, 3).into()), "minor too low");
        refute!(parsed.satisfies(&(1, 2, 2).into()), "patch too low");
        assert!(parsed.satisfies(&(1, 2, 3).into()), "exact");
        assert!(parsed.satisfies(&(2, 2, 3).into()), "above");
    }

    #[test]
    fn greater_than() {
        let parsed = Range::parse(">1.2.3").expect("unable to parse");

        refute!(parsed.satisfies(&(0, 2, 3).into()), "major too low");
        refute!(parsed.satisfies(&(1, 1, 3).into()), "minor too low");
        refute!(parsed.satisfies(&(1, 2, 2).into()), "patch too low");
        refute!(parsed.satisfies(&(1, 2, 3).into()), "exact");
        assert!(parsed.satisfies(&(1, 2, 4).into()), "above");
    }

    #[test]
    fn exact() {
        let parsed = Range::parse("=1.2.3").expect("unable to parse");

        refute!(parsed.satisfies(&(1, 2, 2).into()), "patch too low");
        assert!(parsed.satisfies(&(1, 2, 3).into()), "exact");
        refute!(parsed.satisfies(&(1, 2, 4).into()), "above");
    }

    #[test]
    fn less_than() {
        let parsed = Range::parse("<1.2.3").expect("unable to parse");

        assert!(parsed.satisfies(&(0, 2, 3).into()), "major below");
        assert!(parsed.satisfies(&(1, 1, 3).into()), "minor below");
        assert!(parsed.satisfies(&(1, 2, 2).into()), "patch below");
        refute!(parsed.satisfies(&(1, 2, 3).into()), "exact");
        refute!(parsed.satisfies(&(1, 2, 4).into()), "above");
    }

    #[test]
    fn less_than_equals() {
        let parsed = Range::parse("<=1.2.3").expect("unable to parse");

        assert!(parsed.satisfies(&(0, 2, 3).into()), "major below");
        assert!(parsed.satisfies(&(1, 1, 3).into()), "minor below");
        assert!(parsed.satisfies(&(1, 2, 2).into()), "patch below");
        assert!(parsed.satisfies(&(1, 2, 3).into()), "exact");
        refute!(parsed.satisfies(&(1, 2, 4).into()), "above");
    }

    #[test]
    fn only_major() {
        let parsed = Range::parse("1").expect("unable to parse");

        refute!(parsed.satisfies(&(0, 2, 3).into()), "major below");
        assert!(parsed.satisfies(&(1, 0, 0).into()), "exact bottom of range");
        assert!(parsed.satisfies(&(1, 2, 2).into()), "middle");
        refute!(parsed.satisfies(&(2, 0, 0).into()), "exact top of range");
        refute!(parsed.satisfies(&(2, 7, 3).into()), "above");
    }

    #[test]
    fn pre_release_version() {
        let range = Range::parse("^2").unwrap();

        refute!(
            range.satisfies(&Version::parse("2.0.0-alpha.0").unwrap()),
            "below"
        );
        refute!(
            range.satisfies(&Version::parse("2.1.0-alpha.0").unwrap()),
            "above but pre-release"
        );
    }

    #[test]
    fn pre_release_range() {
        let range = Range::parse("^1.2.3-rc.4").unwrap();

        refute!(range.satisfies(&Version::parse("1.2.2").unwrap()), "below");
        assert!(
            range.satisfies(&Version::parse("1.2.3").unwrap()),
            "equal non-prerelease"
        );
        assert!(range.satisfies(&Version::parse("1.2.4").unwrap()), "above");
    }

    #[test]
    fn pre_release_version_and_range() {
        let range = Range::parse("^1.2.3-rc.4").unwrap();

        refute!(
            range.satisfies(&Version::parse("1.2.3-rc.3").unwrap()),
            "below"
        );
        assert!(
            range.satisfies(&Version::parse("1.2.3-rc.4").unwrap()),
            "equal"
        );
        assert!(
            range.satisfies(&Version::parse("1.2.3-rc.5").unwrap()),
            "above"
        );
        refute!(
            range.satisfies(&Version::parse("1.2.4-rc.6").unwrap()),
            "above patch but pre-release"
        );
    }
}

/// https://github.com/npm/node-semver/blob/master/test/fixtures/range-parse.js
#[cfg(test)]
mod tests {
    use super::*;
    use serde_derive::{Deserialize, Serialize};

    use pretty_assertions::assert_eq;

    macro_rules! range_parse_tests {
        ($($name:ident => $vals:expr),+ ,$(,)?) => {
            $(
                #[test]
                fn $name() {
                    let [input, expected] = $vals;

                    let parsed = Range::parse(input).expect("unable to parse");

                    assert_eq!(expected, parsed.to_string());
                }
            )+
        }

    }

    range_parse_tests![
        //       [input,   parsed and then `to_string`ed]
        exact => ["1.0.0", "1.0.0"],
        major_minor_patch_range => ["1.0.0 - 2.0.0", ">=1.0.0 <=2.0.0"],
        only_major_versions =>  ["1 - 2", ">=1.0.0 <3.0.0-0"],
        only_major_and_minor => ["1.0 - 2.0", ">=1.0.0 <2.1.0-0"],
        mixed_major_minor => ["1.2 - 3.4.5", ">=1.2.0 <=3.4.5"],
        mixed_major_minor_2 => ["1.2.3 - 3.4", ">=1.2.3 <3.5.0-0"],
        minor_minor_range => ["1.2 - 3.4", ">=1.2.0 <3.5.0-0"],
        single_sided_only_major => ["1", ">=1.0.0 <2.0.0-0"],
        single_sided_lower_equals_bound =>  [">=1.0.0", ">=1.0.0"],
        single_sided_lower_equals_bound_2 => [">=0.1.97", ">=0.1.97"],
        single_sided_lower_bound => [">1.0.0", ">1.0.0"],
        single_sided_upper_equals_bound => ["<=2.0.0", "<=2.0.0"],
        single_sided_upper_equals_bound_with_minor => ["<=2.0", "<=2.0.0-0"],
        single_sided_upper_bound => ["<2.0.0", "<2.0.0"],
        major_and_minor => ["2.3", ">=2.3.0 <2.4.0-0"],
        major_dot_x => ["2.x", ">=2.0.0 <3.0.0-0"],
        x_and_asterisk_version => ["2.x.x", ">=2.0.0 <3.0.0-0"],
        patch_x => ["1.2.x", ">=1.2.0 <1.3.0-0"],
        minor_asterisk_patch_asterisk => ["2.*.*", ">=2.0.0 <3.0.0-0"],
        patch_asterisk => ["1.2.*", ">=1.2.0 <1.3.0-0"],
        caret_zero => ["^0", "<1.0.0-0"],
        caret_zero_minor => ["^0.1", ">=0.1.0 <0.2.0-0"],
        caret_one => ["^1.0", ">=1.0.0 <2.0.0-0"],
        caret_minor => ["^1.2", ">=1.2.0 <2.0.0-0"],
        caret_patch => ["^0.0.1", ">=0.0.1 <0.0.2-0"],
        caret_with_patch =>   ["^0.1.2", ">=0.1.2 <0.2.0-0"],
        caret_with_patch_2 => ["^1.2.3", ">=1.2.3 <2.0.0-0"],
        tilde_one => ["~1", ">=1.0.0 <2.0.0-0"],
        tilde_minor => ["~1.0", ">=1.0.0 <1.1.0-0"],
        tilde_minor_2 => ["~2.4", ">=2.4.0 <2.5.0-0"],
        tilde_with_greater_than_patch => ["~>3.2.1", ">=3.2.1 <3.3.0-0"],
        tilde_major_minor_zero => ["~1.1.0", ">=1.1.0 <1.2.0-0"],
        grater_than_equals_one => [">=1", ">=1.0.0"],
        greater_than_one => [">1", ">=2.0.0"],
        less_than_one_dot_two => ["<1.2", "<1.2.0-0"],
        greater_than_one_dot_two => [">1.2", ">=1.3.0"],
        greater_than_with_prerelease => [">1.1.0-beta-10", ">1.1.0-beta-10"],
        either_one_version_or_the_other => ["0.1.20 || 1.2.4", "0.1.20||1.2.4"],
        either_one_version_range_or_another => [">=0.2.3 || <0.0.1", ">=0.2.3||<0.0.1"],
        either_x_version_works => ["1.2.x || 2.x", ">=1.2.0 <1.3.0-0||>=2.0.0 <3.0.0-0"],
        either_asterisk_version_works => ["1.2.* || 2.*", ">=1.2.0 <1.3.0-0||>=2.0.0 <3.0.0-0"],
        one_two_three_or_greater_than_four => ["1.2.3 || >4", "1.2.3||>=5.0.0"],
        any_version_asterisk => ["*", ">=0.0.0"],
        any_version_x => ["x", ">=0.0.0"],
        whitespace_1 => [">= 1.0.0", ">=1.0.0"],
        whitespace_2 => [">=  1.0.0", ">=1.0.0"],
        whitespace_3 => [">=   1.0.0", ">=1.0.0"],
        whitespace_4 => ["> 1.0.0", ">1.0.0"],
        whitespace_5 => [">  1.0.0", ">1.0.0"],
        whitespace_6 => ["<=   2.0.0", "<=2.0.0"],
        whitespace_7 => ["<= 2.0.0", "<=2.0.0"],
        whitespace_8 => ["<=  2.0.0", "<=2.0.0"],
        whitespace_9 => ["<    2.0.0", "<2.0.0"],
        whitespace_10 => ["<\t2.0.0", "<2.0.0"],
        whitespace_11 => ["^ 1", ">=1.0.0 <2.0.0-0"],
        whitespace_12 => ["~> 1", ">=1.0.0 <2.0.0-0"],
        whitespace_13 => ["~ 1.0", ">=1.0.0 <1.1.0-0"],
        beta          => ["^0.0.1-beta", ">=0.0.1-beta <0.0.2-0"],
        beta_tilde => ["~1.2.3-beta", ">=1.2.3-beta <1.3.0-0"],
        beta_4        => ["^1.2.3-beta.4", ">=1.2.3-beta.4 <2.0.0-0"],
        pre_release_on_both => ["1.0.0-alpha - 2.0.0-beta", ">=1.0.0-alpha <=2.0.0-beta"],
        single_sided_lower_bound_with_pre_release => [">1.0.0-alpha", ">1.0.0-alpha"],
        space_separated1 => [">=1.2.3 <4.5.6", ">=1.2.3 <4.5.6"],
        garbage1 => ["1.2.3 foo", "1.2.3"],
        garbage2 => ["foo 1.2.3", "1.2.3"],
        garbage3 => ["~1.y 1.2.3", "1.2.3"],
        garbage4 => ["1.2.3 ~1.y", "1.2.3"],
        loose1 => [">01.02.03", ">1.2.3"],
        loose2 => ["~1.2.3beta", ">=1.2.3-beta <1.3.0-0"],
        caret_weird => ["^ 1.2 ^ 1", ">=1.2.0 <2.0.0-0"],
<<<<<<< HEAD
        odd => ["=0.7", "0.7.0"],
        consistent => ["^1.0.1", ">=1.0.1 <2.0.0-0"],
        consistent2 => [">=1.0.1 <2.0.0-0", ">=1.0.1 <2.0.0-0"],
=======
        loose_eq1 => ["=0.7", ">=0.7.0 <0.8.0-0"],
        loose_eq2 => ["=1", ">=1.0.0 <2.0.0-0"],
>>>>>>> 058ba9f3
    ];

    /*
    // And these weirdos that I don't know what to do with.
    [">X", "<0.0.0-0"],
    ["<X", "<0.0.0-0"],
    ["<x <* || >* 2.x", "<0.0.0-0"],
    */

    #[derive(Serialize, Deserialize, Eq, PartialEq)]
    struct WithVersionReq {
        req: Range,
    }

    #[test]
    fn read_version_req_from_string() {
        let v: WithVersionReq = serde_json::from_str(r#"{"req":"^1.2.3"}"#).unwrap();

        assert_eq!(v.req, "^1.2.3".parse().unwrap(),);
    }

    #[test]
    fn serialize_a_versionreq_to_string() {
        let output = serde_json::to_string(&WithVersionReq {
            req: Range(vec![BoundSet::at_most(Predicate::Excluding(
                "1.2.3".parse().unwrap(),
            ))
            .unwrap()]),
        })
        .unwrap();
        let expected: String = r#"{"req":"<1.2.3"}"#.into();

        assert_eq!(output, expected);
    }
}

#[cfg(test)]
mod ranges {
    use super::*;

    #[test]
    fn one() {
        let r = BoundSet::new(
            Bound::Lower(Predicate::Including((1, 2, 0).into())),
            Bound::Upper(Predicate::Excluding((3, 3, 4).into())),
        )
        .unwrap();

        assert_eq!(r.to_string(), ">=1.2.0 <3.3.4")
    }
}<|MERGE_RESOLUTION|>--- conflicted
+++ resolved
@@ -694,13 +694,6 @@
                     Partial {
                         major: Some(major),
                         minor: Some(minor),
-<<<<<<< HEAD
-                        patch,
-                        ..
-                    },
-                ) => BoundSet::exact((major.unwrap_or(0), minor, patch.unwrap_or(0)).into()),
-                _ => None,
-=======
                         patch: Some(patch),
                         pre_release,
                         ..
@@ -751,7 +744,6 @@
                 ),
                 _ => unreachable!("Failed to parse operation. This should not happen and should be reported as a bug, while parsing {}", input),
             }
->>>>>>> 058ba9f3
             },
         ),
     )(input)
@@ -950,11 +942,7 @@
                 Bound::Lower(Predicate::Including((major, 0, 0).into())),
                 Bound::Upper(Predicate::Excluding((major + 1, 0, 0, 0).into())),
             ),
-<<<<<<< HEAD
-            _ => None,
-=======
             _ => unreachable!("This should not have parsed: {}", input),
->>>>>>> 058ba9f3
         }),
     )(input)
 }
@@ -1681,14 +1669,10 @@
         loose1 => [">01.02.03", ">1.2.3"],
         loose2 => ["~1.2.3beta", ">=1.2.3-beta <1.3.0-0"],
         caret_weird => ["^ 1.2 ^ 1", ">=1.2.0 <2.0.0-0"],
-<<<<<<< HEAD
-        odd => ["=0.7", "0.7.0"],
+        loose_eq1 => ["=0.7", ">=0.7.0 <0.8.0-0"],
+        loose_eq2 => ["=1", ">=1.0.0 <2.0.0-0"],
         consistent => ["^1.0.1", ">=1.0.1 <2.0.0-0"],
         consistent2 => [">=1.0.1 <2.0.0-0", ">=1.0.1 <2.0.0-0"],
-=======
-        loose_eq1 => ["=0.7", ">=0.7.0 <0.8.0-0"],
-        loose_eq2 => ["=1", ">=1.0.0 <2.0.0-0"],
->>>>>>> 058ba9f3
     ];
 
     /*
